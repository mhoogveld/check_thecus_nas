--- conflicted
+++ resolved
@@ -913,34 +913,13 @@
         if ($this->debug) {
             print("Entering checkSystemHealth()" . PHP_EOL);
         }
-
         $this->addStatusInfo(self::STATUS_OK);
-
         $sysHealth = $this->getNasStatus();
-<<<<<<< HEAD
-
         if (isset($sysHealth->fan) && ('on' != $sysHealth->fan && 'none' != $sysHealth->fan)) {
             $this->addStatusInfo(self::STATUS_CRITICAL, 'System fan not OK');
         }
         if (isset($sysHealth->raid) && 'on' != $sysHealth->raid) {
             $this->addStatusInfo(self::STATUS_CRITICAL, 'Raid not OK');
-=======
-
-        if (isset($sysHealth->fan) && 'on' != $sysHealth->fan) {
-            $this->addStatusInfo(self::STATUS_CRITICAL, 'System fan not OK');
-        }
-        if (isset($sysHealth->raid) && 'on' != $sysHealth->raid) {
-            $this->addStatusInfo(self::STATUS_CRITICAL, 'Raid not OK');
-        }
-        if (isset($sysHealth->disk) && 'on' != $sysHealth->disk) {
-            $this->addStatusInfo(self::STATUS_CRITICAL, 'Disk not OK');
-        }
-
-        $sysInfo = $this->getSysStatus();
-
-        if (isset($sysInfo->cpu_fan) && 'OK' != $sysInfo->cpu_fan) {
-            $this->addStatusInfo(self::STATUS_CRITICAL, 'CPU fan not OK');
->>>>>>> 92fee67a
         }
         if (isset($sysHealth->disk) && 'on' != $sysHealth->disk) {
             $this->addStatusInfo(self::STATUS_CRITICAL, 'Disk not OK');
@@ -953,21 +932,11 @@
             if (isset($sysInfo->cpu_fan) && 'OK' != $sysInfo->cpu_fan) {
                 $this->addStatusInfo(self::STATUS_CRITICAL, 'CPU fan not OK');
             }
-
             if (isset($sysInfo->sys_fan_speed) && 'OK' != $sysInfo->sys_fan_speed) {
                 $this->addStatusInfo(self::STATUS_CRITICAL, 'System fan 1 not OK');
             }
-
-<<<<<<< HEAD
             if (isset($sysInfo->sys_fan_speed1) && 'OK' != $sysInfo->sys_fan_speed1) {
                 $this->addStatusInfo(self::STATUS_CRITICAL, 'System fan 1 not OK');
-=======
-        $fanNr = 1;
-        $fanName = 'sys_fan_speed' . $fanNr;
-        while (isset($sysInfo->$fanName)) {
-            if ('OK' != $sysInfo->$fanName) {
-                $this->addStatusInfo(self::STATUS_CRITICAL, 'System fan ' . $fanNr . ' not OK');
->>>>>>> 92fee67a
             }
 
             $fanNr = 2;
@@ -1083,7 +1052,6 @@
         $diskInfo = $this->getDiskInfo();
 
         $diskData = $diskInfo->disk_data;
-<<<<<<< HEAD
         // Fill the disklist array with all disks found in a one or two dimensional array
         $diskList = array();
         foreach ($diskInfo->disk_data as $disk) {
@@ -1099,25 +1067,6 @@
                     $diskList[$disk->trayno][$disk->diskno] = $disk;
                 }
             } else {
-=======
-
-        // Fill the disklist array with all disks found in a one or two dimensional array
-        $diskList = array();
-        if (isset($diskData->disks) && is_array($diskData->disks)) {
-            foreach ($diskInfo->disk_data as $diskArrayElement) {
-                foreach ($diskArrayElement->disks as $disk) {
-                    if (!isset($diskList[$disk->tray_no])) {
-                        $diskList[$disk->tray_no] = array();
-                    }
-                    $diskList[$disk->tray_no][$disk->disk_no] = $disk;
-                }
-            }
-        } else {
-            foreach ($diskInfo->disk_data as $disk) {
-                if (!isset($diskList[$disk->trayno])) {
-                    $diskList[$disk->trayno] = array();
-                }
->>>>>>> 92fee67a
                 $diskList[$disk->trayno][$disk->diskno] = $disk;
             }
         }
@@ -1128,7 +1077,6 @@
                 // Find the disk status
                 if (isset($disk->s_status)) {
                     $diskStatus = $disk->s_status;
-<<<<<<< HEAD
                 } else {
                     if (isset($disk->status->state)) {
                         $diskStatus = $disk->status->state;
@@ -1157,31 +1105,7 @@
                             $this->addStatusInfo($smartInfo['statusCode'], $smartInfo['statusText'], $smartInfo['perfData']);
                         }
                     }
-=======
-                } else if (isset($disk->status->state)) {
-                    $diskStatus = $disk->status->state;
-                } else {
-                    $diskStatus = 'Unknown';
                 }
-
-                if ('N/A' == $diskStatus) {
-                    continue;
-                } else if (('Critical' == $diskStatus) || ('2' == $diskStatus)) {
-                    $statusText = 'Status of disk nr ' . $diskNr . ' in tray ' . $disk->trayno . ': ' . $disk->s_status;
-                    $this->addStatusInfo(self::STATUS_CRITICAL, $statusText);
-                } else if (('Warning' == $diskStatus) || ('1' == $diskStatus)) {
-                    $smartInfo = $this->checkSmartInfo($trayNr, $diskNr);
-                    $this->addStatusInfo(
-                        max(self::STATUS_WARNING, $smartInfo['statusCode']),
-                        $smartInfo['statusText'],
-                        $smartInfo['perfData']
-                    );
-                } else {
-                    // The cases 'OK', 'Detected', '0' (and possibly more?)
-                    $smartInfo = $this->checkSmartInfo($trayNr, $diskNr);
-                    $this->addStatusInfo($smartInfo['statusCode'], $smartInfo['statusText'], $smartInfo['perfData']);
->>>>>>> 92fee67a
-                }
             }
         }
     }
@@ -1195,7 +1119,6 @@
             print("Entering checkCpuUsage()" . PHP_EOL);
         }
 
-<<<<<<< HEAD
         $crit = $this->getCpuUsageThreshold(self::STATUS_CRITICAL);
         $warn = $this->getCpuUsageThreshold(self::STATUS_WARNING);
 
@@ -1231,27 +1154,12 @@
      */
     protected function new_checkCpuUsage()
     {
-=======
->>>>>>> 92fee67a
         $crit = $this->getCpuUsageThreshold(self::STATUS_CRITICAL);
         $warn = $this->getCpuUsageThreshold(self::STATUS_WARNING);
-
         $sysInfo = $this->getSysStatus();
-<<<<<<< HEAD
         $sysArray = $sysInfo->series;
         $cpuUsage = $sysArray->CPU;
-=======
-        if (isset($sysInfo->cpu_loading)) {
-            $cpuUsage = intval($sysInfo->cpu_loading);
-        } else if (isset($sysInfo->series->CPU)) {
-            $cpuUsage = $sysInfo->series->CPU;
-        } else {
-            $this->addStatusInfo(self::STATUS_UNKNOWN, 'Cpu usage unknown');
-            return;
-        }
->>>>>>> 92fee67a
-
-        if ((null !== $crit) && ($cpuUsage >= $crit)) {
+        if (null !== $crit && $cpuUsage >= $crit) {
             $statusCode = self::STATUS_CRITICAL;
         } else if ((null !== $warn) && ($cpuUsage >= $warn)) {
             $statusCode = self::STATUS_WARNING;
@@ -1421,11 +1329,7 @@
         $perfData = array();
 
         $smartInfo = $this->getSmartInfo($diskNr, $trayNr);
-<<<<<<< HEAD
         if (0 !== $smartInfo->smart_status && !$this->getIgnoreSmartStatus()) {
-=======
-        if (0 !== $smartInfo->smart_status) {
->>>>>>> 92fee67a
             $statusCode = self::STATUS_CRITICAL;
             $statusTexts[] = 'Status not OK';
         }
@@ -1570,7 +1474,6 @@
         $uri .= '&trayno=' . $trayNo;
         $uriList[] = $uri;
 
-<<<<<<< HEAD
         $letter = chr($trayNo + 96);
         $uri  = '/adm/getmain.php?fun=smart';
         $uri .= '&diskno=' . $letter;
@@ -1582,13 +1485,6 @@
         // Find a valid response
         foreach ($responses as $response) {
             if (isset($response->model) && ($response->model != 'N/A' && $response->tray_no != '')) {
-=======
-        $responses = $this->jsonTryMultipleRequests($uriList, null, true, true);
-        // Sadly, both uri's could return json, but possibly without valid data
-        // Find a valid response
-        foreach ($responses as $response) {
-            if (isset($response->model) && ($response->model != 'N/A')) {
->>>>>>> 92fee67a
                 return $response;
             }
         }
